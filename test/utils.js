$(document).ready(function() {

    module("Raven.config");
    
    test("should parse dsn as only argument", function() {
        // TODO: this test isnt isolated
        var dsn = "http://public:secret@example.com:80/project-id";
        
        Raven.config(dsn);
        var config = Raven.options;

        equal(config['publicKey'], 'public');
        equal(config['secretKey'], 'secret');
        equal(config['servers'][0], 'http://example.com:80/api/store/');
        equal(config['projectId'], 'project-id');

    });

    module("Raven.parseHeaders");
    
    test("should parse headers into an object", function() {
        var hstring = "Date: Mon, 06 Feb 2012 17:25:42 GMT\n"
        hstring += "Server: WSGIServer/0.1 Python/2.7.2\n"
        hstring += "Vary: Cookie\n"
        hstring += "Content-Type: text/html; charset=utf-8\n"
        
        var headers = Raven.parseHeaders(hstring);
        equal(headers['Date'], "Mon, 06 Feb 2012 17:25:42 GMT");
        equal(headers['Server'], "WSGIServer/0.1 Python/2.7.2");
        equal(headers['Vary'], "Cookie");
        equal(headers['Content-Type'], "text/html; charset=utf-8");
    });

<<<<<<< HEAD
    module("Raven.parseDSN");
    
    test("should parse dsn into an object", function() {
        var dsn = "http://public:secret@example.com:80/project-id";
        
        var config = Raven.parseDSN(dsn);
        equal(config['publicKey'], 'public');
        equal(config['secretKey'], 'secret');
        equal(config['servers'][0], 'http://example.com:80/api/store/');
        equal(config['projectId'], 'project-id');
    });


    test("should parse dsn with a path", function() {
        var dsn = "http://public:secret@example.com:80/path/project-id";
        
        var config = Raven.parseDSN(dsn);
        equal(config['publicKey'], 'public');
        equal(config['secretKey'], 'secret');
        equal(config['servers'][0], 'http://example.com:80/path/api/store/');
        equal(config['projectId'], 'project-id');
    });

    test("should parse dsn without a secret key", function() {
        var dsn = "http://public@example.com:80/path/project-id";
        
        var config = Raven.parseDSN(dsn);
        equal(config['publicKey'], 'public');
        equal(config['secretKey'], '');
        equal(config['servers'][0], 'http://example.com:80/path/api/store/');
        equal(config['projectId'], 'project-id');
    });



=======
    module("Raven.trimString");

    test("should trim leading space", function() {
        var result = Raven.trimString('  foo');
        equal(result, 'foo');
    });

    test("should trim trailing space", function() {
        var result = Raven.trimString('foo  ');
        equal(result, 'foo');
    });
>>>>>>> 9629302f
});<|MERGE_RESOLUTION|>--- conflicted
+++ resolved
@@ -31,7 +31,18 @@
         equal(headers['Content-Type'], "text/html; charset=utf-8");
     });
 
-<<<<<<< HEAD
+    module("Raven.trimString");
+
+    test("should trim leading space", function() {
+        var result = Raven.trimString('  foo');
+        equal(result, 'foo');
+    });
+
+    test("should trim trailing space", function() {
+        var result = Raven.trimString('foo  ');
+        equal(result, 'foo');
+    });
+
     module("Raven.parseDSN");
     
     test("should parse dsn into an object", function() {
@@ -67,17 +78,4 @@
 
 
 
-=======
-    module("Raven.trimString");
-
-    test("should trim leading space", function() {
-        var result = Raven.trimString('  foo');
-        equal(result, 'foo');
-    });
-
-    test("should trim trailing space", function() {
-        var result = Raven.trimString('foo  ');
-        equal(result, 'foo');
-    });
->>>>>>> 9629302f
 });